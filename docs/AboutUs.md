# About us

<<<<<<< HEAD
Display |    Name    | Github Profile | Portfolio 
--------|:----------:|:--------------:|:---------:
![](https://via.placeholder.com/100.png?text=Photo) | Ashley Ang | [Github](https://github.com/ashleyang2001) | [Portfolio](docs/team/ashleyang2001.md)
=======
Display |       Name       |               Github Profile               | Portfolio 
--------|:----------------:|:------------------------------------------:|:---------:
![Image](https://via.placeholder.com/100.png?text=Photo) | Le Thi Hong Minh | [Github](https://github.com/LeThiHongMinh) | [Portfolio](docs/team/lethihongminh.md)
![Image](https://media.licdn.com/dms/image/v2/D5603AQHQCLMb5J__bg/profile-displayphoto-shrink_400_400/profile-displayphoto-shrink_400_400/0/1701928433892?e=1746662400&v=beta&t=mn9PnAPhr-8KsE-gXDN7wTSjAUei6pvK2u72TKwfKrw) | Ojas Surana | [Github](https://github.com/ojassurana) | [Portfolio](docs/team/ojassurana.md)
>>>>>>> 3f462eaa
<|MERGE_RESOLUTION|>--- conflicted
+++ resolved
@@ -1,12 +1,8 @@
 # About us
 
-<<<<<<< HEAD
+
 Display |    Name    | Github Profile | Portfolio 
 --------|:----------:|:--------------:|:---------:
-![](https://via.placeholder.com/100.png?text=Photo) | Ashley Ang | [Github](https://github.com/ashleyang2001) | [Portfolio](docs/team/ashleyang2001.md)
-=======
-Display |       Name       |               Github Profile               | Portfolio 
---------|:----------------:|:------------------------------------------:|:---------:
+![Image](https://via.placeholder.com/100.png?text=Photo) | Ashley Ang | [Github](https://github.com/ashleyang2001) | [Portfolio](docs/team/ashleyang2001.md)
 ![Image](https://via.placeholder.com/100.png?text=Photo) | Le Thi Hong Minh | [Github](https://github.com/LeThiHongMinh) | [Portfolio](docs/team/lethihongminh.md)
 ![Image](https://media.licdn.com/dms/image/v2/D5603AQHQCLMb5J__bg/profile-displayphoto-shrink_400_400/profile-displayphoto-shrink_400_400/0/1701928433892?e=1746662400&v=beta&t=mn9PnAPhr-8KsE-gXDN7wTSjAUei6pvK2u72TKwfKrw) | Ojas Surana | [Github](https://github.com/ojassurana) | [Portfolio](docs/team/ojassurana.md)
->>>>>>> 3f462eaa
