package photo;

import com.drew.imaging.ImageMetadataReader;
import com.drew.imaging.ImageProcessingException;
import com.drew.metadata.Metadata;
import com.drew.metadata.exif.ExifSubIFDDirectory;
import com.drew.metadata.exif.GpsDirectory;

import java.io.BufferedReader;
import java.io.File;
import java.io.FileReader;
import java.io.IOException;

import java.time.LocalDateTime;
import java.time.ZoneId;
import java.util.ArrayList;
import java.util.Date;
import java.util.HashMap;
import java.util.List;
import java.util.Map;

import exception.NoDateTimeMetaDataException;
import exception.NoGPSMetaDataException;
import exception.NoMetaDataException;
import tracker.Tracker;

public class PhotoMetadataExtractor {

    // Static KD-tree instance, built from the CSV file.
    private static KDNode kdTree = null;

    private String location;
    private LocalDateTime datetime;
    private double latitude;
    private double longitude;

    /**
     * Constructs a PhotoMetadataExtractor to read metadata from the given file path.
     *
     * @param filepath the path to the image file
     */
    public PhotoMetadataExtractor(String filepath) throws IOException, ImageProcessingException, NoMetaDataException {
        File imageFile = new File(filepath);
        Metadata metadata = ImageMetadataReader.readMetadata(imageFile);
        ExifSubIFDDirectory exifDirectory = metadata.getFirstDirectoryOfType(ExifSubIFDDirectory.class);

        if (exifDirectory != null) {
            // Extract original datetime from metadata
            Date originalDate = exifDirectory.getDate(ExifSubIFDDirectory.TAG_DATETIME_ORIGINAL);
            if (originalDate != null) {
                LocalDateTime localDate = originalDate.toInstant()
                        .atZone(ZoneId.of("Asia/Singapore"))
                        .toLocalDateTime();
                this.datetime = localDate;
            } else {
                throw new NoDateTimeMetaDataException();
            }

            GpsDirectory gpsDirectory = metadata.getFirstDirectoryOfType(GpsDirectory.class);
            if (gpsDirectory != null
                    && gpsDirectory.containsTag(GpsDirectory.TAG_LATITUDE)
                    && gpsDirectory.containsTag(GpsDirectory.TAG_LONGITUDE)) {
                double extractedLat = gpsDirectory.getGeoLocation().getLatitude();
                double extractedLon = gpsDirectory.getGeoLocation().getLongitude();
                this.latitude = extractedLat;
                this.longitude = extractedLon;
                this.location = getLocationFromCoordinates(extractedLat, extractedLon);
            } else {
                throw new NoGPSMetaDataException();
            }
        } else{
<<<<<<< HEAD
            throw new ImageProcessingException("The image you've uploaded has no metadata. Please try a different image or use an online tool like https://onlineexifviewer.com/ to check your image's metadata.");
=======
            throw new NoMetaDataException();
>>>>>>> 58b2215b
        }
    }

    /**
     * Returns a map of the extracted metadata: location, latitude, longitude, and datetime.
     *
     * @return a map containing metadata fields
     */
    public Map<String, Object> getMetadataMap() {
        Map<String, Object> metadataMap = new HashMap<>();
        metadataMap.put("location", this.location);
        metadataMap.put("latitude", this.latitude);
        metadataMap.put("longitude", this.longitude);
        metadataMap.put("datetime", this.datetime);
        return metadataMap;
    }

    public static String getLocationFromCoordinates(double latitude, double longitude) {
        if (kdTree == null) {
            try {
                List<City> cities = loadCities("data/assets/1000cities.csv");
                kdTree = buildKDTree(cities, 0);
            } catch (IOException e) {
                return "Error loading city data: " + e.getMessage();
            }
        }
        City initialBest = kdTree.city;
        double initDist = Tracker.calculateHaversineDistance(latitude, longitude, initialBest.lat, initialBest.lon);
        City nearest = searchKDTree(kdTree, latitude, longitude, 0, initialBest, initDist);
        return nearest.name + ", " + nearest.country;
    }

    // ---------------------- Offline KD-Tree Reverse Geocoding Helpers ----------------------

    /**
     * A simple class to hold city data.
     */
    private static class City {
        String name;
        String country;
        double lat;
        double lon;

        City(String name, String country, double lat, double lon) {
            this.name = name;
            this.country = country;
            this.lat = lat;
            this.lon = lon;
        }
    }

    /**
     * A KD-Tree node containing city data and left/right child pointers.
     */
    private static class KDNode {
        City city;
        KDNode left;
        KDNode right;

        KDNode(City city) {
            this.city = city;
        }
    }

    /**
     * Loads cities from a semicolon-delimited CSV file.
     * Expects the CSV format:
     * Geoname ID;Name;ASCII Name;Alternate Names;...;Country name EN;...;Coordinates
     * where "Name" is at index 1, "Country name EN" is at index 7, and "Coordinates" is at index 19
     * in the format "lat, lon".
     *
     * @param filePath the path to the CSV file
     * @return a list of City objects
     * @throws IOException if there's an error reading the file
     */
    private static List<City> loadCities(String filePath) throws IOException {
        List<City> cities = new ArrayList<>();
        try (BufferedReader br = new BufferedReader(new FileReader(filePath))) {
            // Skip header line if present
            String line = br.readLine();
            while ((line = br.readLine()) != null) {
                String[] parts = line.split(";");
                if (parts.length < 20) {
                    continue;
                }
                String cityName = parts[1].trim();
                String country = parts[7].trim();
                String coords = parts[19].trim(); // Format: "lat, lon"
                String[] xy = coords.split(",");
                if (xy.length < 2) {
                    continue;
                }
                try {
                    double lat = Double.parseDouble(xy[0].trim());
                    double lon = Double.parseDouble(xy[1].trim());
                    cities.add(new City(cityName, country, lat, lon));
                } catch (NumberFormatException e) {
                    // Skip invalid entry
                }
            }
        }
        return cities;
    }

    /**
     * Recursively builds a KD-Tree from a list of cities.
     *
     * @param cities the list of City objects
     * @param depth  the current tree depth (used to alternate between lat/long)
     * @return the root KDNode
     */
    private static KDNode buildKDTree(List<City> cities, int depth) {
        if (cities.isEmpty()) {
            return null;
        }
        int axis = depth % 2; // 0: latitude, 1: longitude
        cities.sort((c1, c2) -> axis == 0
                ? Double.compare(c1.lat, c2.lat)
                : Double.compare(c1.lon, c2.lon));
        int medianIndex = cities.size() / 2;
        City medianCity = cities.get(medianIndex);
        KDNode node = new KDNode(medianCity);
        List<City> leftSub = new ArrayList<>(cities.subList(0, medianIndex));
        List<City> rightSub = new ArrayList<>(cities.subList(medianIndex + 1, cities.size()));
        node.left = buildKDTree(leftSub, depth + 1);
        node.right = buildKDTree(rightSub, depth + 1);
        return node;
    }

    /**
     * Recursively searches the KD-Tree for the nearest city to (lat, lon).
     *
     * @param node     the current KDNode
     * @param lat      target latitude
     * @param lon      target longitude
     * @param depth    current depth (to pick lat or lon as the axis)
     * @param best     the current best City
     * @param bestDist the distance to the current best City
     * @return the nearest City
     */
    private static City searchKDTree(KDNode node, double lat, double lon,
                                     int depth, City best, double bestDist) {
        if (node == null) {
            return best;
        }
        double d = Tracker.calculateHaversineDistance(lat, lon, node.city.lat, node.city.lon);
        City currentBest = best;
        double currentBestDist = bestDist;
        if (d < currentBestDist) {
            currentBest = node.city;
            currentBestDist = d;
        }
        int axis = depth % 2;
        KDNode goodSide;
        KDNode badSide;
        if (axis == 0) {
            if (lat < node.city.lat) {
                goodSide = node.left;
                badSide = node.right;
            } else {
                goodSide = node.right;
                badSide = node.left;
            }
        } else {
            if (lon < node.city.lon) {
                goodSide = node.left;
                badSide = node.right;
            } else {
                goodSide = node.right;
                badSide = node.left;
            }
        }
        currentBest = searchKDTree(goodSide, lat, lon, depth + 1, currentBest, currentBestDist);
        currentBestDist = Tracker.calculateHaversineDistance(lat, lon, currentBest.lat, currentBest.lon);

        double delta;
        if (axis == 0) {
            delta = Math.abs(lat - node.city.lat) * 111.0;
        } else {
            delta = Math.abs(lon - node.city.lon) * 111.0 * Math.cos(Math.toRadians(lat));
        }
        if (delta < currentBestDist) {
            currentBest = searchKDTree(badSide, lat, lon, depth + 1, currentBest, currentBestDist);
        }
        return currentBest;
    }
}<|MERGE_RESOLUTION|>--- conflicted
+++ resolved
@@ -69,11 +69,7 @@
                 throw new NoGPSMetaDataException();
             }
         } else{
-<<<<<<< HEAD
-            throw new ImageProcessingException("The image you've uploaded has no metadata. Please try a different image or use an online tool like https://onlineexifviewer.com/ to check your image's metadata.");
-=======
             throw new NoMetaDataException();
->>>>>>> 58b2215b
         }
     }
 
