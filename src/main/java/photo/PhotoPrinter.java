--- conflicted
+++ resolved
@@ -1,6 +1,7 @@
 package photo;
 
 import exception.MissingCompulsoryParameter;
+
 import javax.swing.JFrame;
 import javax.swing.JLabel;
 import javax.swing.ImageIcon;
@@ -43,48 +44,6 @@
         if (!(new File(filePath).exists())) {
             throw new FileNotFoundException("File does not exist: " + filePath);
         }
-<<<<<<< HEAD
-
-        JFrame frame = new JFrame(photo.getPhotoName());
-        frame.setDefaultCloseOperation(JFrame.DISPOSE_ON_CLOSE);
-        frame.setLayout(new BorderLayout());
-        frame.getContentPane().setBackground(new Color(255, 254, 224));
-
-        // Load and resize image
-        ImageIcon originalIcon = new ImageIcon(filePath);
-        Image scaledImage = originalIcon.getImage().getScaledInstance(600, 400, Image.SCALE_SMOOTH);
-        JLabel imageLabel = new JLabel(new ImageIcon(scaledImage));
-        imageLabel.setBorder(BorderFactory.createLineBorder(new Color(51, 36, 33), 5));
-
-        // Resize the location pin icon
-        ImageIcon locationIcon = new ImageIcon(locationPinIconPath);
-        Image scaledLocationImage = locationIcon.getImage().getScaledInstance(14, 14, Image.SCALE_SMOOTH);
-        locationIcon = new ImageIcon(scaledLocationImage);
-
-        // Format the datetime
-        LocalDateTime dateTime = photo.getDatetime();
-        DateTimeFormatter outputFormatter = DateTimeFormatter.ofPattern("yyyy-MM-dd h:mma");
-        String formattedDate = dateTime.format(outputFormatter);
-
-        // LocationDateTime label
-        String locationAndDateText = photo.getLocation() + " | " + formattedDate;
-        JLabel locationLabel = new JLabel(locationAndDateText, locationIcon, SwingConstants.CENTER);
-        locationLabel.setFont(new Font("Helvetica", Font.BOLD, 14));
-        locationLabel.setForeground(Color.DARK_GRAY);
-
-        // Caption label
-        JLabel captionLabel = new JLabel(photo.getCaption(), SwingConstants.CENTER);
-        captionLabel.setFont(new Font("Helvetica", Font.BOLD, 16));
-
-        // Adding labels to Frame
-        frame.add(locationLabel, BorderLayout.NORTH);
-        frame.add(imageLabel, BorderLayout.CENTER);
-        frame.add(captionLabel, BorderLayout.SOUTH);
-
-        frame.pack();
-        frame.setLocationRelativeTo(null);
-        return new PhotoFrame(frame, captionLabel, locationLabel);
-=======
         PhotoFrame photoFrame = null;
         try {
             logger.setLevel(Level.INFO); // Set logger to alert at INFO level
@@ -138,7 +97,6 @@
             }
         }
         return photoFrame;
->>>>>>> 9b933552
     }
 
     /**
