package trip;

import exception.TravelDiaryException;
import exception.IndexOutOfRangeException;

import java.util.List;
import java.util.ArrayList;
import java.util.logging.Logger;

public class TripManager {
    private static final Logger logger = Logger.getLogger(TripManager.class.getName());
    private final List<Trip> trips = new ArrayList<>();
    private Trip selectedTrip = null;
    private boolean silentMode = false;

    /**
     * Enable or disable silent mode to prevent console output during operations
     */
    public void setSilentMode(boolean silentMode) {
        this.silentMode = silentMode;
    }

    /**
     * Returns current silent mode state
     */
    public boolean isSilentMode() {
        return silentMode;
    }
    /**
     * Adds a trip and optionally displays the updated list
     */
    public void addTrip(String name, String description) throws TravelDiaryException {
        logger.info("Adding a new trip: " + name);
        trips.add(new Trip(name, description));
        logger.info("Trip added successfully: " + name);
        System.out.printf("\tTrip [%s] has been added successfully.\n", name);
    }

<<<<<<< HEAD
    /**
     * Adds a trip silently, without viewing the updated list
     */
    public Trip addTripSilently(String name, String description) throws TravelDiaryException {
        logger.info("Adding a new trip silently: " + name);
        Trip newTrip = new Trip(name, description);
        trips.add(newTrip);
        logger.info("Trip added silently: " + name);
        return newTrip;
    }


=======
    public void addTrip(String name, String description, boolean isViewTripNeeded) throws TravelDiaryException {
        logger.info("Adding a new trip: " + name);
        trips.add(new Trip(name, description));
        logger.info("Trip added successfully: " + name);
        System.out.printf("\tTrip [%s] has been added successfully.\n", name);
        if (isViewTripNeeded) {
            viewTrips();
        }
    }

>>>>>>> c7222cc7
    public void setSelectedTrip(Trip selectedTrip) {
        logger.info("Setting selected trip: " + (selectedTrip != null ? selectedTrip.name : "null"));
        this.selectedTrip = selectedTrip;
    }

    public void deleteTrip(int index) throws IndexOutOfRangeException {
        logger.info("Attempting to delete trip at index: " + index);
        if (index < 0 || index >= trips.size()) {
            throw new IndexOutOfRangeException();
        }
        logger.info("Trip deleted: " + trips.get(index).name);
        trips.remove(index);

        if (!silentMode) {
            System.out.println("Trip deleted successfully.");
        }
    }

    public void viewTrips() {
        logger.info("Viewing all trips.");

        if (silentMode) {
            return; // Skip printing in silent mode
        }

        if (trips.isEmpty()) {
            logger.warning("No trips available.");
            System.out.println("\n\tNo trips available. Start adding a new trip now!");
        } else {
            for (int i = 0; i < trips.size(); i++) {
                System.out.println(i + 1 + ": " + trips.get(i)); // Display index with trip details
            }
        }
    }

    public void selectTrip(int index) throws IndexOutOfRangeException {
        logger.info("Selecting trip at index: " + index);
        if (index < 0 || index >= trips.size()) {
            logger.severe("Invalid trip index: " + index);
            throw new IndexOutOfRangeException();
        }
        selectedTrip = trips.get(index);
        logger.info("Selected trip: " + selectedTrip.name);

        if (!silentMode) {
            System.out.println("\tSelected trip: " + selectedTrip);
        }
    }

    public Trip getSelectedTrip() {
        logger.info("Retrieving selected trip.");
        assert selectedTrip != null : "Selected trip should not be null";
        return this.selectedTrip;
    }

    /**
     * Notifies that trips have been fully loaded
     * Call this after loading all trips from storage to trigger a single UI update
     */
    public void notifyTripsLoaded() {
        if (!silentMode) {
            System.out.println("All trips loaded successfully.");
        }
    }

    @Override
    public String toString() {
        StringBuilder tripsDetails = new StringBuilder();
        for (int i = 0; i < trips.size(); i++) {
            tripsDetails.append("\t").append(i + 1).append(") ")
                    .append(trips.get(i).toString());
        }
        return tripsDetails.toString();
    }

    public List<Trip> getTrips() {
        return trips;
    }
}<|MERGE_RESOLUTION|>--- conflicted
+++ resolved
@@ -36,7 +36,6 @@
         System.out.printf("\tTrip [%s] has been added successfully.\n", name);
     }
 
-<<<<<<< HEAD
     /**
      * Adds a trip silently, without viewing the updated list
      */
@@ -49,18 +48,6 @@
     }
 
 
-=======
-    public void addTrip(String name, String description, boolean isViewTripNeeded) throws TravelDiaryException {
-        logger.info("Adding a new trip: " + name);
-        trips.add(new Trip(name, description));
-        logger.info("Trip added successfully: " + name);
-        System.out.printf("\tTrip [%s] has been added successfully.\n", name);
-        if (isViewTripNeeded) {
-            viewTrips();
-        }
-    }
-
->>>>>>> c7222cc7
     public void setSelectedTrip(Trip selectedTrip) {
         logger.info("Setting selected trip: " + (selectedTrip != null ? selectedTrip.name : "null"));
         this.selectedTrip = selectedTrip;
