--- conflicted
+++ resolved
@@ -8,20 +8,11 @@
 
 import java.util.HashMap;
 import java.util.Map;
-<<<<<<< HEAD
-import Exceptions.*;
-//import java.util.regex.*;
-
-public class Parser {
-    public static final String[] COMMAND_ARRAY = {"bye", "add_trip", "add_photo", "delete_trip", "delete_photo",
-            "view_trip", "view_photo", "select_trip", "select_photo"}; // all possible command
-=======
 
 public class Parser {
     public static final String[] COMMAND_ARRAY = {"bye", "add_trip", "add_photo", "delete_trip",
                                                   "delete_photo", "view_trip", "view_photo", "select_trip",
                                                   "select_photo"}; // all possible command
->>>>>>> eb794db6
     protected String commandText;
     protected String detail;
     protected Map<String, String> hashmap = new HashMap<>();
@@ -34,7 +25,6 @@
         if (parsedCommand.length > 1) {
             this.detail = parsedCommand[1];
         }
-        System.out.println(3);
         this.checkDetail();
         this.convertToHashmap();
     }
@@ -82,57 +72,6 @@
 
     public void convertToHashmap() {
         String[] parts;
-<<<<<<< HEAD
-        switch (this.commandText){
-            case "view_trip":
-            case "view_photo":
-            case "bye":
-                this.hashmap.put("command", this.commandText);
-                break;
-            case "add_trip":
-                this.hashmap.put("command", this.commandText);
-                parts = this.detail.split(" (?=[ndl]#)");
-                for (String part : parts) {
-                    if (part.startsWith("n#")) {
-                        this.hashmap.put("name", part.substring(2).trim());
-                    } else if (part.startsWith("d#")) {
-                        this.hashmap.put("description", part.substring(2).trim());
-                    } else if (part.startsWith("l#")) {
-                        this.hashmap.put("location", part.substring(2).trim());
-                    }
-                }
-                break;
-            case "add_photo":
-                this.hashmap.put("command", this.commandText);
-                parts = this.detail.split(" (?=[ndlc]#)");
-                for (String part : parts) {
-                    if (part.startsWith("n#")) {
-                        this.hashmap.put("photoname", part.substring(2));
-                    } else if (part.startsWith("d#")) {
-                        this.hashmap.put("directory", part.substring(2));
-                    } else if (part.startsWith("l#")) {
-                        this.hashmap.put("location", part.substring(2));
-                    } else if (part.startsWith("c#")) {
-                        this.hashmap.put("caption", part.substring(2));
-                    }
-                }
-//                String photoname = this.hashmap.getOrDefault("photoname", "Unknown");
-//                String directory= this.hashmap.getOrDefault("directory", "No Description Provided");
-//                String location = this.hashmap.getOrDefault("location", "No Location Provided");
-//                String caption = this.hashmap.getOrDefault("caption", "No Caption Provided");
-//                System.out.println("PhotoName: " + photoname);
-//                System.out.println("Directory: " + directory);
-//                System.out.println("Location: " + location);
-//                System.out.println("Caption: " + caption);
-                break;
-            case "delete_trip":
-            case "delete_photo":
-            case "select_trip":
-            case "select_photo":
-                this.hashmap.put("command", this.commandText);
-                this.hashmap.put("id",this.detail);
-                break;
-=======
         switch (this.commandText) {
         case "view_trip":
         case "view_photo":
@@ -177,7 +116,6 @@
             this.hashmap.put("id", this.detail);
             break;
         default:
->>>>>>> eb794db6
 
         }
     }
